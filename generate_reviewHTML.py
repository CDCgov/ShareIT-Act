--- conflicted
+++ resolved
@@ -41,6 +41,7 @@
 import pandas as pd
 from pathlib import Path
 import html # Import the html module for escaping
+import html # Import the html module for escaping
 import argparse
 from typing import List, Dict, Any
 import os
@@ -85,6 +86,10 @@
                 field_mapping['Repository Name'] = name_field
                 break
         
+        # Check for organization - the primary field name to look for is "organization".
+        # The actual fallback to 'agency' is handled in generate_html_table.
+        if 'organization' in sample:
+            field_mapping['Organization'] = 'organization'
         # Check for organization - the primary field name to look for is "organization".
         # The actual fallback to 'agency' is handled in generate_html_table.
         if 'organization' in sample:
@@ -96,6 +101,7 @@
                 field_mapping['Contact Email'] = 'contact.email'
             else:
                 field_mapping['Contact Email'] = 'contact'
+        elif 'email' in sample: # This was part of contact, but if exemption is removed, ensure correct indentation
         elif 'email' in sample: # This was part of contact, but if exemption is removed, ensure correct indentation
             field_mapping['Contact Email'] = 'email'
             
@@ -108,7 +114,13 @@
         # Check for version - only look for 'version'
         if 'version' in sample:
             field_mapping['Version'] = 'version'
-                
+        # Check for version - only look for 'version'
+        if 'version' in sample:
+            field_mapping['Version'] = 'version'
+                
+        # Check for status - only look for 'status'
+        if 'status' in sample:
+            field_mapping['Status'] = 'status'
         # Check for status - only look for 'status'
         if 'status' in sample:
             field_mapping['Status'] = 'status'
@@ -212,6 +224,7 @@
         # Create an empty HTML file or handle as preferred
         output_html_path.parent.mkdir(parents=True, exist_ok=True)
         empty_html_content = create_html_document("<tbody><tr><td colspan='10'>No data available.</td></tr></tbody>")
+        empty_html_content = create_html_document("<tbody><tr><td colspan='10'>No data available.</td></tr></tbody>")
         output_html_path.write_text(empty_html_content, encoding="utf-8")
         print(f"✅ Empty HTML table generated: {output_html_path}")
         return
@@ -222,6 +235,13 @@
     for release in releases:
         # Use the field mapping from our analysis, or fall back to defaults
         repo_name = str(get_nested_value(release, field_mapping.get('Repository Name', 'name')))
+        
+        # Determine Organization value:
+        # 1. Try the 'organization' field.
+        # 2. If 'organization' is empty or not found, try the 'agency' field.
+        org = str(get_nested_value(release, 'organization')) # Attempt to get from 'organization' field first
+        if not org: # If the value from 'organization' field is empty
+            org = str(get_nested_value(release, 'agency')) # Fallback to 'agency' field
         
         # Determine Organization value:
         # 1. Try the 'organization' field.
@@ -248,11 +268,7 @@
             usage_type = permissions_data.get('usageType')
             if usage_type is not None: # Check if 'usageType' key actually exists
                 usage_type_str = str(usage_type)
-<<<<<<< HEAD
                 if usage_type_str not in ["governmentWideReuse", "openSource"]:
-=======
-                if usage_type_str not in ["sourceCode", "governmentWideReuse"]:
->>>>>>> 5f9d5342
                     exemption_value_to_display = usage_type_str
         # If not processed_via_usage_type (i.e., permissions.usageType was not found or not applicable),
         # exemption_value_to_display will remain "", which is the desired behavior.
@@ -279,8 +295,23 @@
         elif "dev.azure.com" in repo_url_lower or ".visualstudio.com" in repo_url_lower: # ADO can have older URLs too
             platform = "ADO"
         
+        # Second, check based on repositoryURL content; this can make it Public even if not "openSource"
+        if 'ShareIT-Act/assets/' not in url: # Check the original URL string
+            is_public_value = "Y"
+        repo_url_lower = url.lower()
+        if "github.com" in repo_url_lower:
+            platform = "GitHub"
+        elif "gitlab.com" in repo_url_lower:
+            platform = "GitLab"
+        elif "dev.azure.com" in repo_url_lower or ".visualstudio.com" in repo_url_lower: # ADO can have older URLs too
+            platform = "ADO"
+        
         version = str(get_nested_value(release, field_mapping.get('Version', 'version')))
         status = str(get_nested_value(release, field_mapping.get('Status', 'status')))
+
+        # Escape values for use in HTML title attributes
+        escaped_repo_name = html.escape(repo_name)
+        escaped_org = html.escape(org)
 
         # Escape values for use in HTML title attributes
         escaped_repo_name = html.escape(repo_name)
@@ -290,6 +321,7 @@
         code_link_path = code_json_path.name # Default to just the filename if not in a known repo structure
         if "catalog/code.json" in str(code_json_path).replace("\\", "/"): # Make path comparison OS-agnostic
             code_link_path = "catalog/code.json" 
+            code_link_path = "catalog/code.json" 
 
         # Find the actual line number for this entry
         repo_identifier = repo_name or url  # Use repository name or URL as identifier
@@ -299,7 +331,12 @@
         table_data.append({
             "Repository Name": f'<span title="{escaped_repo_name}">{repo_name}</span>', # Wrap in span with title
             "Organization": f'<span title="{escaped_org}">{org}</span>',         # Wrap in span with title
+            "Repository Name": f'<span title="{escaped_repo_name}">{repo_name}</span>', # Wrap in span with title
+            "Organization": f'<span title="{escaped_org}">{org}</span>',         # Wrap in span with title
             "Contact Email": contact,
+            "Exemption": exemption_value_to_display,
+            "Public": is_public_value,
+            "Platform": platform,
             "Exemption": exemption_value_to_display,
             "Public": is_public_value,
             "Platform": platform,
@@ -340,7 +377,19 @@
         <style>
             body {{ font-family: sans-serif; margin: 20px; }}
             table.dataTable th, table.dataTable td {{ padding: 8px; vertical-align: top; }} /* Added vertical-align */
+            table.dataTable th, table.dataTable td {{ padding: 8px; vertical-align: top; }} /* Added vertical-align */
             table.dataTable th {{ background-color: #f2f2f2; }}
+            /* Set minimum width and no wrap for the Repository Name column (1st column) */
+            table.dataTable th:nth-child(1),
+            table.dataTable td:nth-child(1) {{
+                min-width: 10ch; /* Minimum width for 10 characters */
+                white-space: nowrap; /* Prevent text wrapping */
+            }}
+            /* Set minimum width for the Organization column (2nd column) */
+            table.dataTable th:nth-child(2),
+            table.dataTable td:nth-child(2) {{
+                min-width: 30ch;
+            }}
             /* Set minimum width and no wrap for the Repository Name column (1st column) */
             table.dataTable th:nth-child(1),
             table.dataTable td:nth-child(1) {{
