"""
CDC Share IT Act – Metadata Review HTML Generator
--------------------------------------------------

This script reads a `code.json` metadata file (structured according to the Federal Source Code Policy and SHARE IT Act),
extracts key fields from each repository entry, and generates a human-readable HTML table.

📌 Purpose:
- This tool is designed for C/I/Os, ADIs, and project teams involved in the CDC's implementation of the
  Federal Source Code Policy and the SHARE IT Act. It simplifies the review and validation of software
  metadata entries by presenting the information in an easily navigable HTML table, rather than
  requiring manual inspection of a raw JSON file. This is particularly useful during preview periods
  when ensuring data accuracy.

📥 Input:
- A `code.json` file conforming to Federal Source Code Policy and SHARE IT Act metadata standards
  (must include a "releases" array). The script assumes this file is in the same directory by default,
  but an alternative path can be specified via the command line.

📤 Output:
<<<<<<< HEAD
- An HTML file (e.g., `index.html` by default) containing an interactive table
=======
- An HTML file (e.g., `metadata_preview_table.html` by default) containing an interactive table
>>>>>>> 98e7a489
  of metadata records. This table allows users to:
    - Sort data by any column.
    - Search/filter records dynamically.
    - Click direct links to repository URLs and approximate locations within the input `code.json` file (on GitHub).

✅ How to Use:
To run the script from the command line:
<<<<<<< HEAD
  Execute the script with: `python generate_reviewHTML.py [input__code_json_file] [-o output_html_file]`
     -  `[input__code_json_file]` (optional): Path to the `code.json` file. Defaults to `catalog/code.json`.
     -  `-o output_html_file` or `--output output_html_file` (optional): Specifies the output HTML file.
        Defaults to `docs/index.html`.
        
 ==> EXAMPLE:  python generate_reviewHTML.py
or ==> python generate_reviewHTML.py /catalog/code.json -o /docs/index.html

=======
  1. Save the script as `generate_reviewHTML.py`.
  2. Execute the script with: `python generate_reviewHTML.py [input_file] [-o output_file]`
     -  `[input_file]` (optional): Path to the `code.json` file. Defaults to `catalog/code.json`.
     -  `-o output_file` or `--output output_file` (optional): Specifies the output HTML file.
        Defaults to `interactive/metadata_preview_table.html`.
>>>>>>> 98e7a489

Author: CDC OCIO Support (Share IT Act Implementation)
"""
import json
import pandas as pd
from pathlib import Path
import argparse
from typing import List, Dict, Any

def generate_html_table(code_json_path: Path, output_html_path: Path) -> None:
    """
    Reads a code.json file, extracts release information, and generates an HTML table.
    """
    try:
        with open(code_json_path, "r", encoding="utf-8") as f:
            code_data = json.load(f)
    except FileNotFoundError:
        print(f"❌ Error: Input file not found at {code_json_path}")
        return
    except json.JSONDecodeError:
        print(f"❌ Error: Could not decode JSON from {code_json_path}. Please ensure it's valid JSON.")
        return

    # Extract releases
    releases: List[Dict[str, Any]] = code_data.get("releases", [])
    if not releases:
        print("ℹ️ No releases found in the code.json file.")
        # Create an empty HTML file or handle as preferred
        output_html_path.parent.mkdir(parents=True, exist_ok=True)
        empty_html_content = create_html_document("<tbody><tr><td colspan='8'>No data available.</td></tr></tbody>")
        output_html_path.write_text(empty_html_content, encoding="utf-8")
        print(f"✅ Empty HTML table generated: {output_html_path}")
        return

    # Generate preview entries
    table_data: List[Dict[str, str]] = []
    line_number = 10  # approximate starting line for GitHub links
    for release in releases:
        repo_name = str(release.get("name", ""))
        org = str(release.get("organization", ""))
        contact = str(release.get("contact", {}).get("email", ""))
        exemption = str(release.get("permissions", {}).get("exemption", ""))
        url = str(release.get("repositoryURL", ""))
        version = str(release.get("version", ""))
        status = str(release.get("status", ""))

        # GitHub link to approximate location in code.json
        # Note: This line number is an approximation.
        # For a more accurate link, the source code.json would need to be on GitHub
        # and the path adjusted accordingly.
        # Assuming the input code.json is the one in `CDCgov/ShareIT-Act/catalog/code.json`
        # If using a local file not in that repo, this link might not be relevant or correct.
        # Consider making the base GitHub URL configurable if this script is used with other code.json files.
        code_link_path = code_json_path.name # Default to just the filename if not in a known repo structure
        if "catalog/code.json" in str(code_json_path).replace("\\", "/"): # Make path comparison OS-agnostic
            code_link_path = "catalog/code.json" # Or derive more accurately if possible

        code_link_url = f"https://github.com/CDCgov/ShareIT-Act/blob/main/{code_link_path}#L{line_number}"
        
        table_data.append({
            "Repository Name": repo_name,
            "Organization": org,
            "Contact Email": contact,
            "Exemption": exemption,
            "Repository URL": f'<a href="{url}" target="_blank">{url}</a>' if url.startswith("http") else url,
            "Version": version,
            "Status": status,
            "View in code.json": f'<a href="{code_link_url}" target="_blank">View (approx. L{line_number})</a>'
        })
        line_number += 20  # assume ~20 lines per entry; this remains an approximation

    # Convert to DataFrame and sort
    df = pd.DataFrame(table_data)
    if not df.empty:
        df = df.sort_values(by=["Organization", "Repository Name"])

    # Generate HTML table from DataFrame
    # We pre-formatted links, so escape=False is needed.
    # index=False to avoid writing DataFrame index.
    table_html = df.to_html(escape=False, index=False, table_id="metadataTable", classes="display", border=0)
    
    full_html_content = create_html_document(table_html)

    # Save to output file
    output_html_path.parent.mkdir(parents=True, exist_ok=True) # Ensure directory exists
    output_html_path.write_text(full_html_content, encoding="utf-8")
    print(f"✅ HTML table generated: {output_html_path}")

def create_html_document(table_html_content: str) -> str:
    """Creates the full HTML document string with DataTables integration."""
    return f"""
    <!DOCTYPE html>
    <html lang="en">
    <head>
        <meta charset="UTF-8">
        <title>CDC Metadata Preview Table</title>
        <link rel="stylesheet" href="https://cdn.datatables.net/1.13.6/css/jquery.dataTables.css">
        <script src="https://code.jquery.com/jquery-3.7.1.min.js"></script>
        <script src="https://cdn.datatables.net/1.13.6/js/jquery.dataTables.min.js"></script>
        <style>
            body {{ font-family: sans-serif; margin: 20px; }}
            table.dataTable th, table.dataTable td {{ padding: 8px; }}
            table.dataTable th {{ background-color: #f2f2f2; }}
        </style>
        <script>
            $(document).ready(function () {{
                $('#metadataTable').DataTable({{
                    "pageLength": 25
                }});
            }});
        </script>
    </head>
    <body>
        <h2>CDC Share IT Act - Metadata Preview Table</h2>
        <p>This table supports filtering, sorting, and links to the <code>code.json</code> source. 
        The "View in code.json" link points to an approximate line number on GitHub.</p>
        {table_html_content}
    </body>
    </html>
    """

if __name__ == "__main__":
    parser = argparse.ArgumentParser(description="Generate an HTML preview table from a code.json file.")
    parser.add_argument(
        "input_file",
        type=Path,
        nargs="?", # Makes the argument optional
        default=Path("catalog/code.json"),
        help="Path to the input code.json file (default: catalog/code.json)"
    )
    parser.add_argument(
        "--output",
        "-o",
        type=Path,
<<<<<<< HEAD
        default=Path("docs/index.html"),
        help="Path to the output HTML file (default: docs/index.html)"
=======
        default=Path("interactive/metadata_preview_table.html"),
        help="Path to the output HTML file (default: interactive/metadata_preview_table.html)"
>>>>>>> 98e7a489
    )
    args = parser.parse_args()

    generate_html_table(args.input_file, args.output)<|MERGE_RESOLUTION|>--- conflicted
+++ resolved
@@ -18,34 +18,12 @@
   but an alternative path can be specified via the command line.
 
 📤 Output:
-<<<<<<< HEAD
-- An HTML file (e.g., `index.html` by default) containing an interactive table
-=======
-- An HTML file (e.g., `metadata_preview_table.html` by default) containing an interactive table
->>>>>>> 98e7a489
-  of metadata records. This table allows users to:
-    - Sort data by any column.
-    - Search/filter records dynamically.
-    - Click direct links to repository URLs and approximate locations within the input `code.json` file (on GitHub).
+- A file named `metadata_preview_table.html` with searchable and clickable metadata records.
 
 ✅ How to Use:
-To run the script from the command line:
-<<<<<<< HEAD
-  Execute the script with: `python generate_reviewHTML.py [input__code_json_file] [-o output_html_file]`
-     -  `[input__code_json_file]` (optional): Path to the `code.json` file. Defaults to `catalog/code.json`.
-     -  `-o output_html_file` or `--output output_html_file` (optional): Specifies the output HTML file.
-        Defaults to `docs/index.html`.
-        
- ==> EXAMPLE:  python generate_reviewHTML.py
-or ==> python generate_reviewHTML.py /catalog/code.json -o /docs/index.html
-
-=======
-  1. Save the script as `generate_reviewHTML.py`.
-  2. Execute the script with: `python generate_reviewHTML.py [input_file] [-o output_file]`
-     -  `[input_file]` (optional): Path to the `code.json` file. Defaults to `catalog/code.json`.
-     -  `-o output_file` or `--output output_file` (optional): Specifies the output HTML file.
-        Defaults to `interactive/metadata_preview_table.html`.
->>>>>>> 98e7a489
+1. Place this script in the same folder as your `code.json` file.
+2. Run the script using Python 3.
+3. Open `metadata_preview_table.html` in any browser to review entries.
 
 Author: CDC OCIO Support (Share IT Act Implementation)
 """
@@ -122,72 +100,55 @@
     if not df.empty:
         df = df.sort_values(by=["Organization", "Repository Name"])
 
-    # Generate HTML table from DataFrame
-    # We pre-formatted links, so escape=False is needed.
-    # index=False to avoid writing DataFrame index.
-    table_html = df.to_html(escape=False, index=False, table_id="metadataTable", classes="display", border=0)
-    
-    full_html_content = create_html_document(table_html)
+# Create interactive HTML using DataTables
+html = """
+<!DOCTYPE html>
+<html lang="en">
+<head>
+    <meta charset="UTF-8">
+    <title>CDC Metadata Preview Table</title>
+    <link rel="stylesheet" href="https://cdn.datatables.net/1.13.6/css/jquery.dataTables.css">
+    <script src="https://code.jquery.com/jquery-3.7.1.min.js"></script>
+    <script src="https://cdn.datatables.net/1.13.6/js/jquery.dataTables.min.js"></script>
+    <script>
+        $(document).ready(function () {
+            $('#metadataTable').DataTable();
+        });
+    </script>
+</head>
+<body>
+    <h2>CDC Share IT Act - Metadata Preview Table</h2>
+    <p>This table supports filtering, sorting, and links to the <code>code.json</code> source.</p>
+    <table id="metadataTable" class="display" style="width:100%">
+        <thead>
+            <tr>
+"""
 
-    # Save to output file
-    output_html_path.parent.mkdir(parents=True, exist_ok=True) # Ensure directory exists
-    output_html_path.write_text(full_html_content, encoding="utf-8")
-    print(f"✅ HTML table generated: {output_html_path}")
+# Add table headers
+for col in df.columns:
+    html += f"<th>{col}</th>\n"
 
-def create_html_document(table_html_content: str) -> str:
-    """Creates the full HTML document string with DataTables integration."""
-    return f"""
-    <!DOCTYPE html>
-    <html lang="en">
-    <head>
-        <meta charset="UTF-8">
-        <title>CDC Metadata Preview Table</title>
-        <link rel="stylesheet" href="https://cdn.datatables.net/1.13.6/css/jquery.dataTables.css">
-        <script src="https://code.jquery.com/jquery-3.7.1.min.js"></script>
-        <script src="https://cdn.datatables.net/1.13.6/js/jquery.dataTables.min.js"></script>
-        <style>
-            body {{ font-family: sans-serif; margin: 20px; }}
-            table.dataTable th, table.dataTable td {{ padding: 8px; }}
-            table.dataTable th {{ background-color: #f2f2f2; }}
-        </style>
-        <script>
-            $(document).ready(function () {{
-                $('#metadataTable').DataTable({{
-                    "pageLength": 25
-                }});
-            }});
-        </script>
-    </head>
-    <body>
-        <h2>CDC Share IT Act - Metadata Preview Table</h2>
-        <p>This table supports filtering, sorting, and links to the <code>code.json</code> source. 
-        The "View in code.json" link points to an approximate line number on GitHub.</p>
-        {table_html_content}
-    </body>
-    </html>
-    """
+html += "</tr></thead>\n<tbody>\n"
 
-if __name__ == "__main__":
-    parser = argparse.ArgumentParser(description="Generate an HTML preview table from a code.json file.")
-    parser.add_argument(
-        "input_file",
-        type=Path,
-        nargs="?", # Makes the argument optional
-        default=Path("catalog/code.json"),
-        help="Path to the input code.json file (default: catalog/code.json)"
-    )
-    parser.add_argument(
-        "--output",
-        "-o",
-        type=Path,
-<<<<<<< HEAD
-        default=Path("docs/index.html"),
-        help="Path to the output HTML file (default: docs/index.html)"
-=======
-        default=Path("interactive/metadata_preview_table.html"),
-        help="Path to the output HTML file (default: interactive/metadata_preview_table.html)"
->>>>>>> 98e7a489
-    )
-    args = parser.parse_args()
+# Add table rows
+for _, row in df.iterrows():
+    html += "<tr>\n"
+    for col in df.columns:
+        value = row[col]
+        if col == "View in code.json":
+            html += f'<td><a href="{value}" target="_blank">View</a></td>\n'
+        elif isinstance(value, str) and value.startswith("http"):
+            html += f'<td><a href="{value}" target="_blank">{value}</a></td>\n'
+        else:
+            html += f"<td>{value}</td>\n"
+    html += "</tr>\n"
 
-    generate_html_table(args.input_file, args.output)+html += "</tbody></table></body></html>"
+
+# Save to /interactive
+output_dir = Path("interactive")
+output_dir.mkdir(exist_ok=True)
+output_file = output_dir / "metadata_preview_table.html"
+output_file.write_text(html)
+
+print(f"✅ HTML table generated: {output_file}")