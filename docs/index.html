<!DOCTYPE html>
<html lang="en">
<head>
    <meta charset="UTF-8">
    <meta name="viewport" content="width=device-width, initial-scale=1.0">
    <title>CDC Metadata Browser</title>
    <!-- Tailwind CSS for modern styling -->
    <script src="https://cdn.tailwindcss.com"></script>

    <!-- DataTables (Responsive Extension Removed) -->
    <link rel="stylesheet" href="https://cdn.datatables.net/2.0.8/css/dataTables.tailwindcss.min.css">

    <script src="https://code.jquery.com/jquery-3.7.1.min.js"></script>
    <script src="https://cdn.datatables.net/2.0.8/js/dataTables.min.js"></script>
    <script src="https://cdn.datatables.net/2.0.8/js/dataTables.tailwindcss.min.js"></script>

    <style>
        /* Custom styles to refine the look and feel */
        body {
            min-width: 820px; /* Prevent content from shrinking below 420px */
            font-family: 'Inter', sans-serif;
        }

        /* Style for the loading indicator */
        #loader {
            border: 8px solid #f3f3f3; /* Light grey */
            border-top: 8px solid #3498db; /* Blue */
            border-radius: 50%;
            width: 60px;
            height: 60px;
            animation: spin 2s linear infinite;
        }
        @keyframes spin {
            0% { transform: rotate(0deg); }
            100% { transform: rotate(360deg); }
        }

        /* Modal styles */
        .modal {
            transition: opacity 0.25s ease;
        }
        #modalJsonContent {
            font-family: 'Courier New', Courier, monospace;
        }

        /* Header gradient background */
        .header-gradient {
            background: linear-gradient(135deg, #1e40af 0%, #3b82f6 50%, #60a5fa 100%);
        }

        /* DataTable Header Styling - Solid blue background */
        table.dataTable thead th {
            background-color: #3b82f6 !important;
            color: white !important;
            font-weight: 600 !important;
            border-bottom: 2px solid #1e40af !important;
            padding: 12px 8px !important;
            text-align: left !important;
        }

        table.dataTable thead th:hover {
            background-color: #2563eb !important;
        }

        /* DataTable sorting arrows styling */
        table.dataTable thead .dt-orderable-asc,
        table.dataTable thead .dt-orderable-desc {
            color: #dbeafe !important;
        }

        table.dataTable thead .dt-ordering-asc:after,
        table.dataTable thead .dt-ordering-desc:after {
            color: #f0f9ff !important;
        }

        /* --- RESPONSIVE TABLE CONSTRAINTS --- */

        /* Table container */
        #tableContainer {
            margin-left: 0.5rem !important;
            margin-right: 0.5rem !important;
            overflow-x: auto !important;
            overflow-y: visible !important;
            -webkit-overflow-scrolling: touch;
        }

        /* Set table layout to fixed for predictable column widths */
        #metadataTable {
            table-layout: fixed;
            width: 100%;
        }

        /* Style the horizontal scrollbar */
        #tableContainer::-webkit-scrollbar {
            height: 8px;
        }

        #tableContainer::-webkit-scrollbar-track {
            background: #f1f5f9;
            border-radius: 4px;
        }

        #tableContainer::-webkit-scrollbar-thumb {
            background: #cbd5e1;
            border-radius: 4px;
        }

        #tableContainer::-webkit-scrollbar-thumb:hover {
            background: #94a3b8;
        }

        /* Style the DataTables internal scrollbars (e.g., .dt-scroll-body) */
        div.dt-scroll-body::-webkit-scrollbar {
            width: 8px;  /* For vertical scrollbar */
            height: 8px; /* For horizontal scrollbar */
        }

        div.dt-scroll-body::-webkit-scrollbar-track {
            background: #f1f5f9; /* Tailwind slate-100 */
            border-radius: 4px;
        }

        div.dt-scroll-body::-webkit-scrollbar-thumb {
            background: #cbd5e1; /* Tailwind slate-300 */
            border-radius: 4px;
        }

        div.dt-scroll-body::-webkit-scrollbar-thumb:hover {
            background: #94a3b8; /* Tailwind slate-500 */
        }
        /* --- AESTHETIC IMPROVEMENTS --- */

        /* Style DataTables inputs and pagination for a clean, white background */
        .dt-search input,
        .dt-length select,
        .dt-paging .dt-paging-button {
            background-color: white !important;
            border: 1px solid #d1d5db !important; /* Tailwind gray-300 */
            border-radius: 0.375rem !important; /* Tailwind rounded-md */
            padding-top: 0.5rem;
            padding-bottom: 0.5rem;
            margin-left: 0.25rem;
        }
        .dt-paging .dt-paging-button:hover {
             background-color: #f9fafb !important; /* Tailwind gray-50 */
             border-color: #9ca3af !important; /* Tailwind gray-400 */
        }
        .dt-paging .dt-paging-button.disabled {
            opacity: 0.5;
        }
        .dt-paging .dt-paging-button.current {
            background-color: #3b82f6 !important; /* Tailwind blue-500 */
            color: white !important;
            border-color: #3b82f6 !important;
        }

        /* Remove default row striping for a cleaner look */
        table.dataTable tbody tr {
            background-color: white !important;
        }

        /* Add a subtle hover effect to rows */
        table.dataTable tbody tr:hover {
            background-color: #f9fafb !important; /* Tailwind bg-gray-50 */
        }

        /* Utility class for truncating text in table cells */
        .dt-truncate {
            white-space: nowrap;
            overflow: hidden;
            text-overflow: ellipsis;
            cursor: default;
        }

    </style>
    <!-- Use Google Fonts for better typography -->
    <link rel="preconnect" href="https://fonts.googleapis.com">
    <link rel="preconnect" href="https://fonts.gstatic.com" crossorigin>
    <link href="https://fonts.googleapis.com/css2?family=Inter:wght@400;500;600;700&display=swap" rel="stylesheet">
</head>
<body class="bg-gray-50 text-gray-800">

    <!-- Enhanced Header with Better Contrast -->
    <header class="header-gradient shadow-lg mb-2">
        <div class="container mx-auto px-4 py-8 md:px-8">
            <h1 class="text-4xl font-bold text-white mb-3">CDC Share IT Act - Metadata Browser</h1>
            <p class="text-xl text-blue-100 leading-relaxed max-w-4xl">
                Browse, search, and filter repository metadata. Click "View Details" to see the full record and contribute changes.
            </p>
        </div>
    </header>

    <div class="container mx-auto p-4 md:p-8">
        <!-- Loading Indicator -->
        <div id="loadingState" class="flex flex-col items-center justify-center p-10 bg-white rounded-lg shadow-md ">
            <div id="loader"></div>
            <p id="loadingStatus" class="mt-4 text-gray-600 font-medium">Loading metadata...</p>
        </div>

        <!-- Table container enables "last resort" scrolling on very small screens -->
        <div id="tableContainer" class="hidden bg-white p-4 rounded-lg shadow-md">
            <table id="metadataTable" class="display" style="width:100%">
                <!-- Table headers will be populated by DataTables -->
            </table>
        </div>
    </div>

    <!-- Details Modal -->
    <div id="detailsModal" class="modal fixed inset-0 bg-gray-900 bg-opacity-75 flex items-center justify-center z-50 p-4 hidden">
        <div class="modal-content bg-white rounded-lg shadow-xl w-full max-w-4xl max-h-[90vh] flex flex-col">
            <!-- Modal Header -->
            <div class="flex justify-between items-center p-4 border-b">
                <h3 id="modalTitle" class="text-xl font-semibold text-gray-900">Project Details</h3>
                <button onclick="closeModal()" class="text-gray-500 hover:text-gray-900 text-3xl font-bold">&times;</button>
            </div>
            <!-- Modal Body -->
            <div class="p-6 overflow-y-auto">
                <h4 class="font-semibold text-gray-800 mb-2">Full Metadata Record:</h4>
                <pre id="modalJsonContent" class="bg-gray-100 p-4 rounded-md text-sm whitespace-pre-wrap break-all"></pre>
            </div>
            <!-- Modal Footer -->
            <div class="flex flex-wrap justify-end items-center gap-4 p-4 border-t bg-gray-50 rounded-b-lg">
                <button id="selfServiceChangeBtn" class="bg-blue-600 text-white font-bold py-2 px-4 rounded-lg hover:bg-blue-700 transition-colors">
                    Update Metadata via README
                </button>
                <button id="suggestChangeBtn" class="bg-gray-500 text-white font-bold py-2 px-4 rounded-lg hover:bg-gray-600 transition-colors">
                    Suggest Other Change via Issue
                </button>
            </div>
        </div>
    </div>

    <!-- Instructions Modal -->
    <div id="instructionsModal" class="modal fixed inset-0 bg-gray-900 bg-opacity-75 flex items-center justify-center z-50 p-4 hidden">
        <div class="modal-content bg-white rounded-lg shadow-xl w-full max-w-3xl max-h-[90vh] flex flex-col">
            <!-- Modal Header -->
            <div class="flex justify-between items-center p-4 border-b">
                <h3 class="text-xl font-semibold text-gray-900">How to Update Your Metadata</h3>
                <button onclick="closeModal()" class="text-gray-500 hover:text-gray-900 text-3xl font-bold">&times;</button>
            </div>
            <!-- Modal Body -->
            <div class="p-6 overflow-y-auto prose max-w-none">
                <p>To make permanent corrections to your project's organization, contact email, or exemption status, you can add special markers to your repository's <code>README.md</code> file. The automated scanner will use these markers to override the existing values.</p>
                <h4 class="font-semibold mt-4">Instructions:</h4>
                <ol class="list-decimal list-inside space-y-2">
                    <li>Navigate to the root directory of your source code repository.</li>
                    <li>Open the <code>README.md</code> file for editing.</li>
                    <li>Add one or more of the following markers anywhere in the file, each on its own line:</li>
                </ol>
                <div class="bg-gray-100 p-4 rounded-md my-4">
                    <h5 class="font-semibold">Example:</h5>
                    <pre class="bg-transparent p-0"><code>Org: My CIO/My Office
Contact Email: my.email@cdc.gov
Exemption: exemptByAgencySystem
Exemption Justification: This code is used only within CDC infrastructure.</code></pre>
                </div>
                <p>Once you commit this change to your repository's default branch, the metadata will be automatically updated during the next scan cycle.</p>
                <p class="mt-4">
                    For a complete list of available markers and more detailed guidance, please see the 
                    <a href="https://docs.cdc.gov/docs/ea/codeshare/implementation-guide#-built-in-exemption-tagging" target="_blank" rel="noopener noreferrer" class="text-blue-600 hover:underline">CDC Metadata Implementation Guide</a>.
                </p>
            </div>
            <!-- Modal Footer -->
            <div class="flex justify-end p-4 border-t bg-gray-50 rounded-b-lg">
                <button onclick="closeModal()" class="bg-gray-500 text-white font-bold py-2 px-4 rounded-lg hover:bg-gray-600 transition-colors">
                    Close
                </button>
            </div>
        </div>
    </div>

<script>
// =================================================================================
// CONFIGURATION
// =================================================================================
const CODE_JSON_PATH = './catalog/code.json';
<<<<<<< HEAD
const GITHUB_REPO_URL = 'https://github.com/CDCgov/ShareIT-Act'; 
const GITHUB_FILE_PATH = 'docs/catalog/code.json';  
const ENABLE_ISSUE_SUGGESTION = false; // Set to true to show the "Suggest Other Change" button
=======
const GITHUB_REPO_URL = 'https://github.com/CDCgov/ShareIT-Act';
const GITHUB_FILE_PATH = 'docs/catalog/code.json';
>>>>>>> f6c403b8
// =================================================================================

// Main function to fetch and render data
$(document).ready(function() {
    let allReleasesData = [];
    let dataTableInstance = null;
    let currentReleaseForModal = null;

    // --- Button Visibility ---
    if (!ENABLE_ISSUE_SUGGESTION) {
        $('#suggestChangeBtn').hide();
    }

    // --- Helper Functions ---
    function getNestedValue(data, path, defaultValue = "") {
        if (!path || typeof path !== 'string') return defaultValue;
        const parts = path.split('.');
        let current = data;
        for (const part of parts) {
            if (current === null || typeof current !== 'object' || !current.hasOwnProperty(part)) {
                return defaultValue;
            }
            current = current[part];
        }
        return current;
    }

    // --- Data Loading and Processing ---
    async function loadAndProcessData() {
        try {
            // Helper function to detect platform from a string (without .com)
            // Moved outside the map for efficiency
            function detectPlatformFromString(str) {
                if (!str || typeof str !== 'string') return 'Unknown';
                const lowerStr = str.toLowerCase();
                if (lowerStr.includes('github')) return 'GitHub';
                if (lowerStr.includes('gitlab')) return 'GitLab';
                if (lowerStr.includes('dev.azure') || lowerStr.includes('visualstudio')) return 'ADO';
                return 'Unknown';
            }

            const response = await fetch(CODE_JSON_PATH);
            if (!response.ok) throw new Error(`HTTP error! Status: ${response.status} - Could not fetch ${CODE_JSON_PATH}`);
            const codeData = await response.json();

            const releasesKey = codeData?.measurementType?.method || 'releases';
            const releases = getNestedValue(codeData, releasesKey, []);

            if (!Array.isArray(releases) || releases.length === 0) {
                $('#loadingStatus').text('No metadata records found in the JSON file.');
                $('#loader').hide();
                return;
            }

            allReleasesData = releases;

            const tableData = releases.map((release, index) => {
                const repoName = getNestedValue(release, 'name', 'N/A');
                let org = getNestedValue(release, 'organization', getNestedValue(release, 'agency', 'N/A'));
                const contact = getNestedValue(release, 'contact.email', getNestedValue(release, 'contact', 'N/A'));
                const usageType = getNestedValue(release, 'permissions.usageType', '');
                const exemption = (usageType && !['governmentWideReuse', 'openSource'].includes(usageType)) ? usageType : '';
<<<<<<< HEAD
                
=======

>>>>>>> f6c403b8
                const repoURL = getNestedValue(release, 'repositoryURL', '');
                const privateId = getNestedValue(release, 'privateID', ''); // Directly use 'privateID'
                const repoVisibility = getNestedValue(release, 'repositoryVisibility', '').toLowerCase();
                const readmeUrl = getNestedValue(release, 'readme_url', '');
<<<<<<< HEAD
                
                let isPublic = (usageType === 'openSource' || (repoURL && !repoURL.includes('ShareIT-Act/assets/'))) ? 'Y' : 'N';
                
=======

                let isPublic = (usageType === 'openSource' || (repoURL && !repoURL.includes('ShareIT-Act/assets/'))) ? 'Y' : 'N';

>>>>>>> f6c403b8
                let platform = 'Unknown';

                if (privateId) { // Check if privateId has a truthy value (not empty string)
                    platform = detectPlatformFromString(privateId);
                }

                if (platform === 'Unknown') { // Only proceed if platform not found from privateId
                    if (repoVisibility === 'public') {
                        platform = detectPlatformFromString(repoURL);
                    } else { // Not 'public' (e.g., 'private', empty, or other values)
                        platform = detectPlatformFromString(readmeUrl);
                    }
                }
<<<<<<< HEAD
                
=======

>>>>>>> f6c403b8
                return {
                    'Repository Name': repoName,
                    'Organization': org,
                    'Contact Email': contact,
                    'Exemption': exemption,
                    'Public': isPublic,
                    'Platform': platform,
                    'Repository URL': repoURL, // Pass raw URL
                    'Version': getNestedValue(release, 'version', 'N/A'),
                    'Status': getNestedValue(release, 'status', 'N/A'),
                    'Actions': `<button class="view-details-btn bg-gray-200 text-gray-800 font-semibold py-1 px-3 rounded-md hover:bg-gray-300" data-release-index="${index}">Details</button>`
                };
            });

            renderDataTable(tableData);

        } catch (error) {
            console.error('Error loading or processing metadata:', error);
            $('#loadingStatus').html(`<strong>Error:</strong> ${error.message}.<br>Please check the console and verify the CONFIGURATION constants.`);
            $('#loader').hide();
        }
    }

    // --- DataTable Rendering ---
    function renderDataTable(data) {
        if (dataTableInstance) dataTableInstance.destroy();

        $('#loadingState').hide();
        $('#tableContainer').show();

        dataTableInstance = new DataTable('#metadataTable', {
            data: data,
            columns: [
                // Fixed pixel widths - no percentages
                { title: 'Repository Name', data: 'Repository Name' },
                { title: 'Organization', data: 'Organization' },
                { title: 'Platform', data: 'Platform' },
                { title: 'Public', data: 'Public' },
                { title: 'Contact Email', data: 'Contact Email' },
                { title: 'Exemption', data: 'Exemption' },
                { title: 'Repository URL', data: 'Repository URL' },
                { title: 'Status', data: 'Status' },
                { title: 'Actions', data: 'Actions', orderable: false, searchable: false }
            ],
            columnDefs: [
                {
                    targets: '_all',
                    render: function(data, type, row, meta) {
                        if (meta.col === 8) {
                             return data;
                        }

                        if (type === 'display') {
                            const url = (typeof data === 'string' && data.startsWith('http'))
                                ? `<a href="${data}" target="_blank" rel="noopener noreferrer" class="text-blue-600 hover:underline">${data}</a>`
                                : data;
                            return `<div class="dt-truncate" title="${data}">${url}</div>`;
                        }
                        return data;
                    }
                }
            ],
            autoWidth: false, // Disable auto width calculation
            responsive: false, // Explicitly disable responsive behavior
            scrollX: true,    // Enable horizontal scrolling. This will add a scrollbar when table content is wider than the container.
            scrollY: '55vh',  // Enable vertical scrolling within the table body.
                              // The table body will take up to 65% of the viewport height.
                              // The horizontal scrollbar will appear at the bottom of this scrollable area.
            scrollCollapse: true, // If table content is shorter than scrollY, table height will shrink to fit content.
            pageLength: 50,   // Default number of rows per page (as per current file content)
            lengthMenu: [10, 25, 50, 100, 250], // Available page lengths (as per current file content)
            language: {
                search: "",
                searchPlaceholder: "Search records...",
            },
            layout: {
                topStart: 'pageLength',
                topEnd: 'search',
                bottomStart: 'info',
                bottomEnd: 'paging'
            }
        });

        // --- Event Listeners ---
        $('#metadataTable tbody').on('click', '.view-details-btn', function() {
            const releaseIndex = $(this).data('release-index');
            currentReleaseForModal = allReleasesData[releaseIndex];
            if (currentReleaseForModal) {
                $('#modalTitle').text(`Details for: ${getNestedValue(currentReleaseForModal, 'name', 'N/A')}`);
                $('#modalJsonContent').text(JSON.stringify(currentReleaseForModal, null, 2));
                $('#detailsModal').removeClass('hidden');
            }
        });
    }

    // --- Modal Functionality ---
    window.closeModal = function() {
        $('.modal').addClass('hidden'); // Close all modals
        currentReleaseForModal = null;
    }

    $(document).keydown(function(event) {
        if (event.key === "Escape") {
            closeModal();
        }
    });
<<<<<<< HEAD
    
    $('.modal').on('click', function(event) {
=======

    $('#detailsModal').on('click', function(event) {
>>>>>>> f6c403b8
        if (event.target === this) {
            closeModal();
        }
    });

    $('#selfServiceChangeBtn').on('click', function() {
        $('#instructionsModal').removeClass('hidden');
    });

    $('#suggestChangeBtn').on('click', function() {
        if (!currentReleaseForModal) return;
        const repoName = getNestedValue(currentReleaseForModal, 'name', 'Unknown');
        const repoURL = getNestedValue(currentReleaseForModal, 'repositoryURL', 'N/A');
        const fullJson = JSON.stringify(currentReleaseForModal, null, 2);
        const issueTitle = encodeURIComponent(`Metadata Suggestion for: ${repoName}`);
        const issueBody = encodeURIComponent(`**Project Name:** ${repoName}\n**Repository URL:** ${repoURL}\n\n**Describe the change(s):**\n\n---\n**Full JSON record:**\n\`\`\`json\n${fullJson}\n\`\`\``);
        window.open(`${GITHUB_REPO_URL}/issues/new?title=${issueTitle}&body=${issueBody}`, '_blank');
    });
<<<<<<< HEAD
=======





>>>>>>> f6c403b8

    // --- Initial Load ---
    loadAndProcessData();
});
</script>

</body>
</html><|MERGE_RESOLUTION|>--- conflicted
+++ resolved
@@ -274,14 +274,11 @@
 // CONFIGURATION
 // =================================================================================
 const CODE_JSON_PATH = './catalog/code.json';
-<<<<<<< HEAD
 const GITHUB_REPO_URL = 'https://github.com/CDCgov/ShareIT-Act'; 
 const GITHUB_FILE_PATH = 'docs/catalog/code.json';  
 const ENABLE_ISSUE_SUGGESTION = false; // Set to true to show the "Suggest Other Change" button
-=======
 const GITHUB_REPO_URL = 'https://github.com/CDCgov/ShareIT-Act';
 const GITHUB_FILE_PATH = 'docs/catalog/code.json';
->>>>>>> f6c403b8
 // =================================================================================
 
 // Main function to fetch and render data
@@ -344,24 +341,12 @@
                 const contact = getNestedValue(release, 'contact.email', getNestedValue(release, 'contact', 'N/A'));
                 const usageType = getNestedValue(release, 'permissions.usageType', '');
                 const exemption = (usageType && !['governmentWideReuse', 'openSource'].includes(usageType)) ? usageType : '';
-<<<<<<< HEAD
-                
-=======
-
->>>>>>> f6c403b8
                 const repoURL = getNestedValue(release, 'repositoryURL', '');
                 const privateId = getNestedValue(release, 'privateID', ''); // Directly use 'privateID'
                 const repoVisibility = getNestedValue(release, 'repositoryVisibility', '').toLowerCase();
                 const readmeUrl = getNestedValue(release, 'readme_url', '');
-<<<<<<< HEAD
-                
                 let isPublic = (usageType === 'openSource' || (repoURL && !repoURL.includes('ShareIT-Act/assets/'))) ? 'Y' : 'N';
-                
-=======
-
-                let isPublic = (usageType === 'openSource' || (repoURL && !repoURL.includes('ShareIT-Act/assets/'))) ? 'Y' : 'N';
-
->>>>>>> f6c403b8
+
                 let platform = 'Unknown';
 
                 if (privateId) { // Check if privateId has a truthy value (not empty string)
@@ -375,11 +360,7 @@
                         platform = detectPlatformFromString(readmeUrl);
                     }
                 }
-<<<<<<< HEAD
-                
-=======
-
->>>>>>> f6c403b8
+
                 return {
                     'Repository Name': repoName,
                     'Organization': org,
@@ -486,13 +467,8 @@
             closeModal();
         }
     });
-<<<<<<< HEAD
     
     $('.modal').on('click', function(event) {
-=======
-
-    $('#detailsModal').on('click', function(event) {
->>>>>>> f6c403b8
         if (event.target === this) {
             closeModal();
         }
@@ -511,14 +487,6 @@
         const issueBody = encodeURIComponent(`**Project Name:** ${repoName}\n**Repository URL:** ${repoURL}\n\n**Describe the change(s):**\n\n---\n**Full JSON record:**\n\`\`\`json\n${fullJson}\n\`\`\``);
         window.open(`${GITHUB_REPO_URL}/issues/new?title=${issueTitle}&body=${issueBody}`, '_blank');
     });
-<<<<<<< HEAD
-=======
-
-
-
-
-
->>>>>>> f6c403b8
 
     // --- Initial Load ---
     loadAndProcessData();
